--- conflicted
+++ resolved
@@ -42,11 +42,7 @@
         IntermediateViewEntity::class,
         IntermediateViewItemEntity::class
     ],
-<<<<<<< HEAD
-    version = 12, // bumped for intermediate view caching tables
-=======
-    version = 12, // bumped for episode rating column
->>>>>>> 8fea2efd
+    version = 12, // bumped for intermediate view caching tables and episode rating column
     exportSchema = false
 )
 @TypeConverters(ListConverter::class)
@@ -208,16 +204,12 @@
                     StrmrDatabase::class.java,
                     "strmr_database"
                 )
-<<<<<<< HEAD
-                .addMigrations(MIGRATION_11_12, MIGRATION_10_11, MIGRATION_9_10, MIGRATION_8_9) // Add the new migrations
-=======
                     .addMigrations(
                         MIGRATION_10_11,
                         MIGRATION_9_10,
                         MIGRATION_8_9,
                         MIGRATION_11_12
                     ) // Add the new migrations
->>>>>>> 8fea2efd
                 .fallbackToDestructiveMigration()
                 .build()
                 INSTANCE = instance
